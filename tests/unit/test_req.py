import contextlib
import os
import shutil
import sys
import tempfile
from functools import partial

import pytest
from mock import patch
from pip._vendor import pkg_resources
from pip._vendor.packaging.markers import Marker
from pip._vendor.packaging.requirements import Requirement

from pip._internal.commands import create_command
from pip._internal.exceptions import (
    HashErrors,
    InstallationError,
    InvalidWheelFilename,
    PreviousBuildDirError,
)
from pip._internal.legacy_resolve import Resolver
from pip._internal.network.session import PipSession
from pip._internal.operations.prepare import RequirementPreparer
from pip._internal.req import InstallRequirement, RequirementSet
from pip._internal.req.constructors import (
    _get_url_from_path,
    _looks_like_path,
    install_req_from_editable,
    install_req_from_line,
    install_req_from_req_string,
    parse_editable,
)
from pip._internal.req.req_file import ParsedLine, get_line_parser, handle_line
from pip._internal.req.req_tracker import get_requirement_tracker
from pip._internal.utils.urls import path_to_url
from tests.lib import assert_raises_regexp, make_test_finder, requirements_file


def get_processed_req_from_line(line, fname='file', lineno=1):
    line_parser = get_line_parser(None)
    args_str, opts = line_parser(line)
    parsed_line = ParsedLine(
        fname,
        lineno,
        fname,
        args_str,
        opts,
        False,
    )
    req = handle_line(parsed_line)
    assert req is not None
    req.is_direct = True
    return req


class TestRequirementSet(object):
    """RequirementSet tests"""

    def setup(self):
        self.tempdir = tempfile.mkdtemp()

    def teardown(self):
        shutil.rmtree(self.tempdir, ignore_errors=True)

    @contextlib.contextmanager
    def _basic_resolver(self, finder, require_hashes=False):
<<<<<<< HEAD
        preparer = RequirementPreparer(
            build_dir=os.path.join(self.tempdir, 'build'),
            src_dir=os.path.join(self.tempdir, 'src'),
            download_dir=None,
            wheel_download_dir=None,
            progress_bar="on",
            build_isolation=True,
            req_tracker=RequirementTracker(),
            session=PipSession(),
            finder=finder,
            require_hashes=require_hashes,
            use_user_site=False,
        )
=======
>>>>>>> b4d0b4db
        make_install_req = partial(
            install_req_from_req_string,
            isolated=False,
            wheel_cache=None,
            use_pep517=None,
        )

        with get_requirement_tracker() as tracker:
            preparer = RequirementPreparer(
                build_dir=os.path.join(self.tempdir, 'build'),
                src_dir=os.path.join(self.tempdir, 'src'),
                download_dir=None,
                wheel_download_dir=None,
                progress_bar="on",
                build_isolation=True,
                req_tracker=tracker,
                session=PipSession(),
                finder=finder,
                require_hashes=require_hashes,
            )
            yield Resolver(
                preparer=preparer,
                make_install_req=make_install_req,
                finder=finder,
                use_user_site=False, upgrade_strategy="to-satisfy-only",
                ignore_dependencies=False, ignore_installed=False,
                ignore_requires_python=False, force_reinstall=False,
            )

    def test_no_reuse_existing_build_dir(self, data):
        """Test prepare_files raise exception with previous build dir"""

        build_dir = os.path.join(self.tempdir, 'build', 'simple')
        os.makedirs(build_dir)
        with open(os.path.join(build_dir, "setup.py"), 'w'):
            pass
        reqset = RequirementSet()
        req = install_req_from_line('simple')
        req.is_direct = True
        reqset.add_requirement(req)
        finder = make_test_finder(find_links=[data.find_links])
        with self._basic_resolver(finder) as resolver:
            assert_raises_regexp(
                PreviousBuildDirError,
                r"pip can't proceed with [\s\S]*%s[\s\S]*%s" %
                (req, build_dir.replace('\\', '\\\\')),
                resolver.resolve,
                reqset,
            )

    # TODO: Update test when Python 2.7 is dropped.
    def test_environment_marker_extras(self, data):
        """
        Test that the environment marker extras are used with
        non-wheel installs.
        """
        reqset = RequirementSet()
        req = install_req_from_editable(
            data.packages.joinpath("LocalEnvironMarker")
        )
        req.is_direct = True
        reqset.add_requirement(req)
        finder = make_test_finder(find_links=[data.find_links])
        with self._basic_resolver(finder) as resolver:
            resolver.resolve(reqset)
        # This is hacky but does test both case in py2 and py3
        if sys.version_info[:2] == (2, 7):
            assert reqset.has_requirement('simple')
        else:
            assert not reqset.has_requirement('simple')

    def test_missing_hash_with_require_hashes(self, data):
        """Setting --require-hashes explicitly should raise errors if hashes
        are missing.
        """
        reqset = RequirementSet()
        reqset.add_requirement(get_processed_req_from_line(
            'simple==1.0', lineno=1
        ))

        finder = make_test_finder(find_links=[data.find_links])

        with self._basic_resolver(finder, require_hashes=True) as resolver:
            assert_raises_regexp(
                HashErrors,
                r'Hashes are required in --require-hashes mode, but they are '
                r'missing .*\n'
                r'    simple==1.0 --hash=sha256:393043e672415891885c9a2a0929b1'
                r'af95fb866d6ca016b42d2e6ce53619b653$',
                resolver.resolve,
                reqset
            )

    def test_missing_hash_with_require_hashes_in_reqs_file(self, data, tmpdir):
        """--require-hashes in a requirements file should make its way to the
        RequirementSet.
        """
        req_set = RequirementSet()
        finder = make_test_finder(find_links=[data.find_links])
        session = finder._link_collector.session
        command = create_command('install')
        with requirements_file('--require-hashes', tmpdir) as reqs_file:
            options, args = command.parse_args(['-r', reqs_file])
            command.populate_requirement_set(
                req_set, args, options, finder, session, wheel_cache=None,
            )
        assert options.require_hashes

    def test_unsupported_hashes(self, data):
        """VCS and dir links should raise errors when --require-hashes is
        on.

        In addition, complaints about the type of requirement (VCS or dir)
        should trump the presence or absence of a hash.

        """
        reqset = RequirementSet()
        reqset.add_requirement(get_processed_req_from_line(
            'git+git://github.com/pypa/pip-test-package --hash=sha256:123',
            lineno=1,
        ))
        dir_path = data.packages.joinpath('FSPkg')
        reqset.add_requirement(get_processed_req_from_line(
            'file://%s' % (dir_path,),
            lineno=2,
        ))
        finder = make_test_finder(find_links=[data.find_links])

        sep = os.path.sep
        if sep == '\\':
            sep = '\\\\'  # This needs to be escaped for the regex

        with self._basic_resolver(finder, require_hashes=True) as resolver:
            assert_raises_regexp(
                HashErrors,
                r"Can't verify hashes for these requirements because we don't "
                r"have a way to hash version control repositories:\n"
                r"    git\+git://github\.com/pypa/pip-test-package \(from -r "
                r"file \(line 1\)\)\n"
                r"Can't verify hashes for these file:// requirements because "
                r"they point to directories:\n"
                r"    file://.*{sep}data{sep}packages{sep}FSPkg "
                r"\(from -r file \(line 2\)\)".format(sep=sep),
                resolver.resolve,
                reqset,
            )

    def test_unpinned_hash_checking(self, data):
        """Make sure prepare_files() raises an error when a requirement is not
        version-pinned in hash-checking mode.
        """
        reqset = RequirementSet()
        # Test that there must be exactly 1 specifier:
        reqset.add_requirement(get_processed_req_from_line(
            'simple --hash=sha256:a90427ae31f5d1d0d7ec06ee97d9fcf2d0fc9a786985'
            '250c1c83fd68df5911dd', lineno=1,
        ))
        # Test that the operator must be ==:
        reqset.add_requirement(get_processed_req_from_line(
            'simple2>1.0 --hash=sha256:3ad45e1e9aa48b4462af0'
            '123f6a7e44a9115db1ef945d4d92c123dfe21815a06',
            lineno=2,
        ))
        finder = make_test_finder(find_links=[data.find_links])
        with self._basic_resolver(finder, require_hashes=True) as resolver:
            assert_raises_regexp(
                HashErrors,
                # Make sure all failing requirements are listed:
                r'versions pinned with ==. These do not:\n'
                r'    simple .* \(from -r file \(line 1\)\)\n'
                r'    simple2>1.0 .* \(from -r file \(line 2\)\)',
                resolver.resolve,
                reqset,
            )

    def test_hash_mismatch(self, data):
        """A hash mismatch should raise an error."""
        file_url = path_to_url(
            (data.packages / 'simple-1.0.tar.gz').resolve())
        reqset = RequirementSet()
        reqset.add_requirement(get_processed_req_from_line(
            '%s --hash=sha256:badbad' % file_url, lineno=1,
        ))
        finder = make_test_finder(find_links=[data.find_links])
        with self._basic_resolver(finder, require_hashes=True) as resolver:
            assert_raises_regexp(
                HashErrors,
                r'THESE PACKAGES DO NOT MATCH THE HASHES.*\n'
                r'    file:///.*/data/packages/simple-1\.0\.tar\.gz .*:\n'
                r'        Expected sha256 badbad\n'
                r'             Got        393043e672415891885c9a2a0929b1af95fb'
                r'866d6ca016b42d2e6ce53619b653$',
                resolver.resolve,
                reqset,
            )

    def test_unhashed_deps_on_require_hashes(self, data):
        """Make sure unhashed, unpinned, or otherwise unrepeatable
        dependencies get complained about when --require-hashes is on."""
        reqset = RequirementSet()
        finder = make_test_finder(find_links=[data.find_links])
        reqset.add_requirement(get_processed_req_from_line(
            'TopoRequires2==0.0.1 '  # requires TopoRequires
            '--hash=sha256:eaf9a01242c9f2f42cf2bd82a6a848cd'
            'e3591d14f7896bdbefcf48543720c970',
            lineno=1
        ))

        with self._basic_resolver(finder, require_hashes=True) as resolver:
            assert_raises_regexp(
                HashErrors,
                r'In --require-hashes mode, all requirements must have their '
                r'versions pinned.*\n'
                r'    TopoRequires from .*$',
                resolver.resolve,
                reqset,
            )

    def test_hashed_deps_on_require_hashes(self):
        """Make sure hashed dependencies get installed when --require-hashes
        is on.

        (We actually just check that no "not all dependencies are hashed!"
        error gets raised while preparing; there is no reason to expect
        installation to then fail, as the code paths are the same as ever.)

        """
        reqset = RequirementSet()
        reqset.add_requirement(get_processed_req_from_line(
            'TopoRequires2==0.0.1 '  # requires TopoRequires
            '--hash=sha256:eaf9a01242c9f2f42cf2bd82a6a848cd'
            'e3591d14f7896bdbefcf48543720c970',
            lineno=1
        ))
        reqset.add_requirement(get_processed_req_from_line(
            'TopoRequires==0.0.1 '
            '--hash=sha256:d6dd1e22e60df512fdcf3640ced3039b3b02a56ab2cee81ebcb'
            '3d0a6d4e8bfa6',
            lineno=2
        ))


class TestInstallRequirement(object):
    def setup(self):
        self.tempdir = tempfile.mkdtemp()

    def teardown(self):
        shutil.rmtree(self.tempdir, ignore_errors=True)

    def test_url_with_query(self):
        """InstallRequirement should strip the fragment, but not the query."""
        url = 'http://foo.com/?p=bar.git;a=snapshot;h=v0.1;sf=tgz'
        fragment = '#egg=bar'
        req = install_req_from_line(url + fragment)
        assert req.link.url == url + fragment, req.link

    def test_pep440_wheel_link_requirement(self):
        url = 'https://whatever.com/test-0.4-py2.py3-bogus-any.whl'
        line = 'test @ https://whatever.com/test-0.4-py2.py3-bogus-any.whl'
        req = install_req_from_line(line)
        parts = str(req.req).split('@', 1)
        assert len(parts) == 2
        assert parts[0].strip() == 'test'
        assert parts[1].strip() == url

    def test_pep440_url_link_requirement(self):
        url = 'git+http://foo.com@ref#egg=foo'
        line = 'foo @ git+http://foo.com@ref#egg=foo'
        req = install_req_from_line(line)
        parts = str(req.req).split('@', 1)
        assert len(parts) == 2
        assert parts[0].strip() == 'foo'
        assert parts[1].strip() == url

    def test_url_with_authentication_link_requirement(self):
        url = 'https://what@whatever.com/test-0.4-py2.py3-bogus-any.whl'
        line = 'https://what@whatever.com/test-0.4-py2.py3-bogus-any.whl'
        req = install_req_from_line(line)
        assert req.link is not None
        assert req.link.is_wheel
        assert req.link.scheme == "https"
        assert req.link.url == url

    def test_unsupported_wheel_link_requirement_raises(self):
        reqset = RequirementSet()
        req = install_req_from_line(
            'https://whatever.com/peppercorn-0.4-py2.py3-bogus-any.whl',
        )
        assert req.link is not None
        assert req.link.is_wheel
        assert req.link.scheme == "https"

        with pytest.raises(InstallationError):
            reqset.add_requirement(req)

    def test_unsupported_wheel_local_file_requirement_raises(self, data):
        reqset = RequirementSet()
        req = install_req_from_line(
            data.packages.joinpath('simple.dist-0.1-py1-none-invalid.whl'),
        )
        assert req.link is not None
        assert req.link.is_wheel
        assert req.link.scheme == "file"

        with pytest.raises(InstallationError):
            reqset.add_requirement(req)

    def test_installed_version_not_installed(self):
        req = install_req_from_line('simple-0.1-py2.py3-none-any.whl')
        assert req.installed_version is None

    def test_str(self):
        req = install_req_from_line('simple==0.1')
        assert str(req) == 'simple==0.1'

    def test_repr(self):
        req = install_req_from_line('simple==0.1')
        assert repr(req) == (
            '<InstallRequirement object: simple==0.1 editable=False>'
        )

    def test_invalid_wheel_requirement_raises(self):
        with pytest.raises(InvalidWheelFilename):
            install_req_from_line('invalid.whl')

    def test_wheel_requirement_sets_req_attribute(self):
        req = install_req_from_line('simple-0.1-py2.py3-none-any.whl')
        assert isinstance(req.req, Requirement)
        assert str(req.req) == 'simple==0.1'

    def test_url_preserved_line_req(self):
        """Confirm the url is preserved in a non-editable requirement"""
        url = 'git+http://foo.com@ref#egg=foo'
        req = install_req_from_line(url)
        assert req.link.url == url

    def test_url_preserved_editable_req(self):
        """Confirm the url is preserved in a editable requirement"""
        url = 'git+http://foo.com@ref#egg=foo'
        req = install_req_from_editable(url)
        assert req.link.url == url

    @pytest.mark.parametrize('path', (
        '/path/to/foo.egg-info'.replace('/', os.path.sep),
        # Tests issue fixed by https://github.com/pypa/pip/pull/2530
        '/path/to/foo.egg-info/'.replace('/', os.path.sep),
    ))
    def test_get_dist(self, path):
        req = install_req_from_line('foo')
        req.metadata_directory = path
        dist = req.get_dist()
        assert isinstance(dist, pkg_resources.Distribution)
        assert dist.project_name == 'foo'
        assert dist.location == '/path/to'.replace('/', os.path.sep)

    def test_markers(self):
        for line in (
            # recommended syntax
            'mock3; python_version >= "3"',
            # with more spaces
            'mock3 ; python_version >= "3" ',
            # without spaces
            'mock3;python_version >= "3"',
        ):
            req = install_req_from_line(line)
            assert req.req.name == 'mock3'
            assert str(req.req.specifier) == ''
            assert str(req.markers) == 'python_version >= "3"'

    def test_markers_semicolon(self):
        # check that the markers can contain a semicolon
        req = install_req_from_line('semicolon; os_name == "a; b"')
        assert req.req.name == 'semicolon'
        assert str(req.req.specifier) == ''
        assert str(req.markers) == 'os_name == "a; b"'

    def test_markers_url(self):
        # test "URL; markers" syntax
        url = 'http://foo.com/?p=bar.git;a=snapshot;h=v0.1;sf=tgz'
        line = '%s; python_version >= "3"' % url
        req = install_req_from_line(line)
        assert req.link.url == url, req.url
        assert str(req.markers) == 'python_version >= "3"'

        # without space, markers are part of the URL
        url = 'http://foo.com/?p=bar.git;a=snapshot;h=v0.1;sf=tgz'
        line = '%s;python_version >= "3"' % url
        req = install_req_from_line(line)
        assert req.link.url == line, req.url
        assert req.markers is None

    def test_markers_match_from_line(self):
        # match
        for markers in (
            'python_version >= "1.0"',
            'sys_platform == %r' % sys.platform,
        ):
            line = 'name; ' + markers
            req = install_req_from_line(line)
            assert str(req.markers) == str(Marker(markers))
            assert req.match_markers()

        # don't match
        for markers in (
            'python_version >= "5.0"',
            'sys_platform != %r' % sys.platform,
        ):
            line = 'name; ' + markers
            req = install_req_from_line(line)
            assert str(req.markers) == str(Marker(markers))
            assert not req.match_markers()

    def test_markers_match(self):
        # match
        for markers in (
            'python_version >= "1.0"',
            'sys_platform == %r' % sys.platform,
        ):
            line = 'name; ' + markers
            req = install_req_from_line(line, comes_from='')
            assert str(req.markers) == str(Marker(markers))
            assert req.match_markers()

        # don't match
        for markers in (
            'python_version >= "5.0"',
            'sys_platform != %r' % sys.platform,
        ):
            line = 'name; ' + markers
            req = install_req_from_line(line, comes_from='')
            assert str(req.markers) == str(Marker(markers))
            assert not req.match_markers()

    def test_extras_for_line_path_requirement(self):
        line = 'SomeProject[ex1,ex2]'
        filename = 'filename'
        comes_from = '-r %s (line %s)' % (filename, 1)
        req = install_req_from_line(line, comes_from=comes_from)
        assert len(req.extras) == 2
        assert req.extras == {'ex1', 'ex2'}

    def test_extras_for_line_url_requirement(self):
        line = 'git+https://url#egg=SomeProject[ex1,ex2]'
        filename = 'filename'
        comes_from = '-r %s (line %s)' % (filename, 1)
        req = install_req_from_line(line, comes_from=comes_from)
        assert len(req.extras) == 2
        assert req.extras == {'ex1', 'ex2'}

    def test_extras_for_editable_path_requirement(self):
        url = '.[ex1,ex2]'
        filename = 'filename'
        comes_from = '-r %s (line %s)' % (filename, 1)
        req = install_req_from_editable(url, comes_from=comes_from)
        assert len(req.extras) == 2
        assert req.extras == {'ex1', 'ex2'}

    def test_extras_for_editable_url_requirement(self):
        url = 'git+https://url#egg=SomeProject[ex1,ex2]'
        filename = 'filename'
        comes_from = '-r %s (line %s)' % (filename, 1)
        req = install_req_from_editable(url, comes_from=comes_from)
        assert len(req.extras) == 2
        assert req.extras == {'ex1', 'ex2'}

    def test_unexisting_path(self):
        with pytest.raises(InstallationError) as e:
            install_req_from_line(
                os.path.join('this', 'path', 'does', 'not', 'exist'))
        err_msg = e.value.args[0]
        assert "Invalid requirement" in err_msg
        assert "It looks like a path." in err_msg

    def test_single_equal_sign(self):
        with pytest.raises(InstallationError) as e:
            install_req_from_line('toto=42')
        err_msg = e.value.args[0]
        assert "Invalid requirement" in err_msg
        assert "= is not a valid operator. Did you mean == ?" in err_msg

    def test_unidentifiable_name(self):
        test_name = '-'
        with pytest.raises(InstallationError) as e:
            install_req_from_line(test_name)
        err_msg = e.value.args[0]
        assert "Invalid requirement: '{}'".format(test_name) == err_msg

    def test_requirement_file(self):
        req_file_path = os.path.join(self.tempdir, 'test.txt')
        with open(req_file_path, 'w') as req_file:
            req_file.write('pip\nsetuptools')
        with pytest.raises(InstallationError) as e:
            install_req_from_line(req_file_path)
        err_msg = e.value.args[0]
        assert "Invalid requirement" in err_msg
        assert "It looks like a path. It does exist." in err_msg
        assert "appears to be a requirements file." in err_msg
        assert "If that is the case, use the '-r' flag to install" in err_msg


@patch('pip._internal.req.req_install.os.path.abspath')
@patch('pip._internal.req.req_install.os.path.exists')
@patch('pip._internal.req.req_install.os.path.isdir')
def test_parse_editable_local(
        isdir_mock, exists_mock, abspath_mock):
    exists_mock.return_value = isdir_mock.return_value = True
    # mocks needed to support path operations on windows tests
    abspath_mock.return_value = "/some/path"
    assert parse_editable('.') == (None, 'file:///some/path', None)
    abspath_mock.return_value = "/some/path/foo"
    assert parse_editable('foo') == (
        None, 'file:///some/path/foo', None,
    )


def test_parse_editable_explicit_vcs():
    assert parse_editable('svn+https://foo#egg=foo') == (
        'foo',
        'svn+https://foo#egg=foo',
        None,
    )


def test_parse_editable_vcs_extras():
    assert parse_editable('svn+https://foo#egg=foo[extras]') == (
        'foo[extras]',
        'svn+https://foo#egg=foo[extras]',
        None,
    )


@patch('pip._internal.req.req_install.os.path.abspath')
@patch('pip._internal.req.req_install.os.path.exists')
@patch('pip._internal.req.req_install.os.path.isdir')
def test_parse_editable_local_extras(
        isdir_mock, exists_mock, abspath_mock):
    exists_mock.return_value = isdir_mock.return_value = True
    abspath_mock.return_value = "/some/path"
    assert parse_editable('.[extras]') == (
        None, 'file://' + "/some/path", {'extras'},
    )
    abspath_mock.return_value = "/some/path/foo"
    assert parse_editable('foo[bar,baz]') == (
        None, 'file:///some/path/foo', {'bar', 'baz'},
    )


def test_exclusive_environment_markers():
    """Make sure RequirementSet accepts several excluding env markers"""
    eq36 = install_req_from_line(
        "Django>=1.6.10,<1.7 ; python_version == '3.6'")
    eq36.is_direct = True
    ne36 = install_req_from_line(
        "Django>=1.6.10,<1.8 ; python_version != '3.6'")
    ne36.is_direct = True

    req_set = RequirementSet()
    req_set.add_requirement(eq36)
    req_set.add_requirement(ne36)
    assert req_set.has_requirement('Django')


def test_mismatched_versions(caplog):
    req = InstallRequirement(
        req=Requirement('simplewheel==2.0'),
        comes_from=None,
        source_dir="/tmp/somewhere",
    )
    # Monkeypatch!
    req._metadata = {"name": "simplewheel", "version": "1.0"}
    req.assert_source_matches_version()
    assert caplog.records[-1].message == (
        'Requested simplewheel==2.0, but installing version 1.0'
    )


@pytest.mark.parametrize('args, expected', [
    # Test UNIX-like paths
    (('/path/to/installable'), True),
    # Test relative paths
    (('./path/to/installable'), True),
    # Test current path
    (('.'), True),
    # Test url paths
    (('https://whatever.com/test-0.4-py2.py3-bogus-any.whl'), True),
    # Test pep440 paths
    (('test @ https://whatever.com/test-0.4-py2.py3-bogus-any.whl'), True),
    # Test wheel
    (('simple-0.1-py2.py3-none-any.whl'), False),
])
def test_looks_like_path(args, expected):
    assert _looks_like_path(args) == expected


@pytest.mark.skipif(
    not sys.platform.startswith("win"),
    reason='Test only available on Windows'
)
@pytest.mark.parametrize('args, expected', [
    # Test relative paths
    (('.\\path\\to\\installable'), True),
    (('relative\\path'), True),
    # Test absolute paths
    (('C:\\absolute\\path'), True),
])
def test_looks_like_path_win(args, expected):
    assert _looks_like_path(args) == expected


@pytest.mark.parametrize('args, mock_returns, expected', [
    # Test pep440 urls
    (('/path/to/foo @ git+http://foo.com@ref#egg=foo',
     'foo @ git+http://foo.com@ref#egg=foo'), (False, False), None),
    # Test pep440 urls without spaces
    (('/path/to/foo@git+http://foo.com@ref#egg=foo',
     'foo @ git+http://foo.com@ref#egg=foo'), (False, False), None),
    # Test pep440 wheel
    (('/path/to/test @ https://whatever.com/test-0.4-py2.py3-bogus-any.whl',
     'test @ https://whatever.com/test-0.4-py2.py3-bogus-any.whl'),
     (False, False), None),
    # Test name is not a file
    (('/path/to/simple==0.1',
     'simple==0.1'),
     (False, False), None),
])
@patch('pip._internal.req.req_install.os.path.isdir')
@patch('pip._internal.req.req_install.os.path.isfile')
def test_get_url_from_path(
    isdir_mock, isfile_mock, args, mock_returns, expected
):
    isdir_mock.return_value = mock_returns[0]
    isfile_mock.return_value = mock_returns[1]
    assert _get_url_from_path(*args) is expected


@patch('pip._internal.req.req_install.os.path.isdir')
@patch('pip._internal.req.req_install.os.path.isfile')
def test_get_url_from_path__archive_file(isdir_mock, isfile_mock):
    isdir_mock.return_value = False
    isfile_mock.return_value = True
    name = 'simple-0.1-py2.py3-none-any.whl'
    path = os.path.join('/path/to/' + name)
    url = path_to_url(path)
    assert _get_url_from_path(path, name) == url


@patch('pip._internal.req.req_install.os.path.isdir')
@patch('pip._internal.req.req_install.os.path.isfile')
def test_get_url_from_path__installable_dir(isdir_mock, isfile_mock):
    isdir_mock.return_value = True
    isfile_mock.return_value = True
    name = 'some/setuptools/project'
    path = os.path.join('/path/to/' + name)
    url = path_to_url(path)
    assert _get_url_from_path(path, name) == url


@patch('pip._internal.req.req_install.os.path.isdir')
def test_get_url_from_path__installable_error(isdir_mock):
    isdir_mock.return_value = True
    name = 'some/setuptools/project'
    path = os.path.join('/path/to/' + name)
    with pytest.raises(InstallationError) as e:
        _get_url_from_path(path, name)
    err_msg = e.value.args[0]
    assert "Neither 'setup.py' nor 'pyproject.toml' found" in err_msg<|MERGE_RESOLUTION|>--- conflicted
+++ resolved
@@ -64,22 +64,6 @@
 
     @contextlib.contextmanager
     def _basic_resolver(self, finder, require_hashes=False):
-<<<<<<< HEAD
-        preparer = RequirementPreparer(
-            build_dir=os.path.join(self.tempdir, 'build'),
-            src_dir=os.path.join(self.tempdir, 'src'),
-            download_dir=None,
-            wheel_download_dir=None,
-            progress_bar="on",
-            build_isolation=True,
-            req_tracker=RequirementTracker(),
-            session=PipSession(),
-            finder=finder,
-            require_hashes=require_hashes,
-            use_user_site=False,
-        )
-=======
->>>>>>> b4d0b4db
         make_install_req = partial(
             install_req_from_req_string,
             isolated=False,
@@ -99,6 +83,7 @@
                 session=PipSession(),
                 finder=finder,
                 require_hashes=require_hashes,
+                use_user_site=False,
             )
             yield Resolver(
                 preparer=preparer,
