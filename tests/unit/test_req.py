--- conflicted
+++ resolved
@@ -8,11 +8,8 @@
 from pip.exceptions import (
     PreviousBuildDirError, InvalidWheelFilename, UnsupportedWheel,
 )
-<<<<<<< HEAD
 from pip.download import PipSession
-=======
 from pip._vendor import pkg_resources
->>>>>>> 2e835667
 from pip.index import PackageFinder
 from pip.log import logger
 from pip.req import (InstallRequirement, RequirementSet,
