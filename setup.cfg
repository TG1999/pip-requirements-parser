--- conflicted
+++ resolved
@@ -26,11 +26,8 @@
     mit.LICENSE
     AUTHORS.rst
     CHANGELOG.rst
-<<<<<<< HEAD
     README.rst
-=======
     CODE_OF_CONDUCT.rst
->>>>>>> af7e542a
 
 [options]
 package_dir =
@@ -44,11 +41,7 @@
 
 setup_requires = setuptools_scm[toml] >= 4
 
-<<<<<<< HEAD
-python_requires = >=3.6.0
-=======
 python_requires = >=3.7
->>>>>>> af7e542a
 
 install_requires =
     packaging
