[metadata]
name = pip-requirements-parser
license = MIT

# description must be on ONE line https://github.com/pypa/setuptools/issues/1390
description = pip requirements parser - a mostly correct pip requirements parsing library because it uses pip's own code.
long_description = file:README.rst
long_description_content_type = text/x-rst
url = https://github.com/nexB/pip-requirements-parser

author = The pip authors, nexB. Inc. and others
author_email = info@aboutcode.org

classifiers =
    Development Status :: 5 - Production/Stable
    Intended Audience :: Developers
    Programming Language :: Python :: 3
    Programming Language :: Python :: 3 :: Only
    Topic :: Software Development
    Topic :: Utilities

keywords =
    utilities pip requirements parser dependencies pypi

license_files =
    mit.LICENSE
    AUTHORS.rst
    CHANGELOG.rst
    README.rst

[options]
package_dir =
    =src
packages = find:
include_package_data = true
py_modules =
    pip_requirements_parser
    packaging_legacy_version
zip_safe = false

setup_requires = setuptools_scm[toml] >= 4

python_requires = >=3.6.0

install_requires =
<<<<<<< HEAD
    packaging
    pyparsing
=======
    packaging < 22.0.0
>>>>>>> 5555b7a6


[options.packages.find]
where = src


[options.extras_require]
testing =
    pytest >= 6, != 7.0.0
    pytest-xdist >= 2
    aboutcode-toolkit >= 6.0.0
    black

docs =
    Sphinx >= 3.3.1
    sphinx-rtd-theme >= 0.5.0
    doc8 >= 0.8.1<|MERGE_RESOLUTION|>--- conflicted
+++ resolved
@@ -43,12 +43,8 @@
 python_requires = >=3.6.0
 
 install_requires =
-<<<<<<< HEAD
     packaging
     pyparsing
-=======
-    packaging < 22.0.0
->>>>>>> 5555b7a6
 
 
 [options.packages.find]
